--- conflicted
+++ resolved
@@ -1,11 +1,7 @@
 from pathlib import Path
 import os
-<<<<<<< HEAD
 from csp.constants import NONCE
-=======
-from csp.constants import NONCE 
-
->>>>>>> f78de382
+
 
 
 def _level(env_name: str, default: str = "INFO") -> str:
@@ -46,25 +42,15 @@
     "csp.middleware.CSPMiddleware",
 ]
 
-<<<<<<< HEAD
-=======
-
-
->>>>>>> f78de382
+
+
 CONTENT_SECURITY_POLICY = {
     "DIRECTIVES": {
         "default-src": ["'self'"],
         "script-src": ["'self'", NONCE],
         "style-src": ["'self'"],
         "img-src": ["'self'", "data:"],
-<<<<<<< HEAD
         "frame-ancestors": ["'self'"],
-        "font-src": ["'self'"],
-        "connect-src": ["'self'"],  # fetch/WebSocket/API
-        "object-src": ["'none'"],  # pas d’<object>/<embed>
-        "base-uri": ["'self'"],
-=======
-	"frame-ancestors": ["'self'"],
         "font-src": ["'self'"],
         "connect-src": ["'self'"],          # fetch/WebSocket/API
         "object-src": ["'none'"],           # pas d’<object>/<embed>
@@ -72,10 +58,7 @@
 
     }
 }
->>>>>>> f78de382
-
-    }
-}
+
 
 # Fichiers statiques : hash + compression (cache long côté client)
 STORAGES = {
